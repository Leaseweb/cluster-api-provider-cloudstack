--- conflicted
+++ resolved
@@ -92,7 +92,7 @@
     host: ""
     port: 6443
   failureDomains:
-  - acsendpoint:
+  - acsEndpoint:
       name: ${CLOUDSTACK_FD1_SECRET_NAME}
       namespace: default
     name: ${CLOUDSTACK_FD1_NAME}
@@ -128,27 +128,6 @@
         name: ${CLOUDSTACK_TEMPLATE_NAME}
 ---
 apiVersion: infrastructure.cluster.x-k8s.io/v1beta2
-<<<<<<< HEAD
-kind: CloudStackCluster
-metadata:
-  name: ${CLUSTER_NAME}
-spec:
-  controlPlaneEndpoint:
-    host: ""
-    port: 6443
-  failureDomains:
-  - name: ${CLOUDSTACK_FD1_NAME}
-    acsEndpoint:
-      name: ${CLOUDSTACK_FD1_SECRET_NAME}
-      namespace: default
-    zone:
-      name: ${CLOUDSTACK_ZONE_NAME}
-      network:
-        name: ${CLOUDSTACK_NETWORK_NAME}
----
-apiVersion: infrastructure.cluster.x-k8s.io/v1beta2
-=======
->>>>>>> a541d714
 kind: CloudStackMachineTemplate
 metadata:
   name: ${CLUSTER_NAME}-upgrade-control-plane
