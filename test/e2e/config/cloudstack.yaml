---
# E2E test scenario using local dev images and manifests built from the source tree for following providers:
# - cluster-api
# - bootstrap kubeadm
# - control-plane kubeadm
# - cloudstack

managementClusterName: capi-test

images:
  # Use local dev images built source tree;
  - name: localhost:5000/cluster-api-provider-cloudstack:latest
    loadBehavior: mustLoad

  ## PLEASE KEEP THESE UP TO DATE WITH THE COMPONENTS

  # Cluster API v1beta1 Preloads
  - name: gcr.io/k8s-staging-cluster-api/cluster-api-controller-amd64:v1.0.0
    loadBehavior: tryLoad
  - name: gcr.io/k8s-staging-cluster-api/kubeadm-bootstrap-controller-amd64:v1.0.0
    loadBehavior: tryLoad
  - name: gcr.io/k8s-staging-cluster-api/kubeadm-control-plane-controller-amd64:v1.0.0
    loadBehavior: tryLoad
  - name: gcr.io/k8s-staging-cluster-api/capd-manager-amd64:v1.0.0
    loadBehavior: tryLoad
  - name: quay.io/jetstack/cert-manager-cainjector:v1.5.3
    loadBehavior: tryLoad
  - name: quay.io/jetstack/cert-manager-webhook:v1.5.3
    loadBehavior: tryLoad
  - name: quay.io/jetstack/cert-manager-controller:v1.5.3
    loadBehavior: tryLoad

providers:
  - name: cluster-api
    type: CoreProvider
    versions:
      - name: v1.0.0
        value: "https://github.com/kubernetes-sigs/cluster-api/releases/download/v1.0.0/core-components.yaml"
        type: "url"
        contract: v1beta1
        replacements:
        - old: --metrics-addr=127.0.0.1:8080
          new: --metrics-addr=:8080
        files:
        - sourcePath: "../data/shared/v1beta1/metadata.yaml"

  - name: kubeadm
    type: BootstrapProvider
    versions:
      - name: v1.0.0
        value: "https://github.com/kubernetes-sigs/cluster-api/releases/download/v1.0.0/bootstrap-components.yaml"
        type: "url"
        contract: v1beta1
        replacements:
        - old: --metrics-addr=127.0.0.1:8080
          new: --metrics-addr=:8080
        files:
        - sourcePath: "../data/shared/v1beta1/metadata.yaml"

  - name: kubeadm
    type: ControlPlaneProvider
    versions:
      - name: v1.0.0
        value: "https://github.com/kubernetes-sigs/cluster-api/releases/download/v1.0.0/control-plane-components.yaml"
        type: "url"
        contract: v1beta1
        replacements:
        - old: --metrics-addr=127.0.0.1:8080
          new: --metrics-addr=:8080
        files:
        - sourcePath: "../data/shared/v1beta1/metadata.yaml"

  - name: cloudstack
    type: InfrastructureProvider
    files:
      - sourcePath: "../data/infrastructure-cloudstack/v1beta2/cluster-template.yaml"
      - sourcePath: "../data/infrastructure-cloudstack/v1beta2/cluster-template-invalid-zone.yaml"
      - sourcePath: "../data/infrastructure-cloudstack/v1beta2/cluster-template-invalid-account.yaml"
      - sourcePath: "../data/infrastructure-cloudstack/v1beta2/cluster-template-invalid-domain.yaml"
      - sourcePath: "../data/infrastructure-cloudstack/v1beta2/cluster-template-invalid-template.yaml"
      - sourcePath: "../data/infrastructure-cloudstack/v1beta2/cluster-template-invalid-cp-offering.yaml"
      - sourcePath: "../data/infrastructure-cloudstack/v1beta2/cluster-template-insufficient-compute-resources.yaml"
      - sourcePath: "../data/infrastructure-cloudstack/v1beta2/cluster-template-insufficient-compute-resources-for-upgrade.yaml"
      - sourcePath: "../data/infrastructure-cloudstack/v1beta2/cluster-template-node-drain.yaml"
      - sourcePath: "../data/infrastructure-cloudstack/v1beta2/cluster-template-machine-remediation.yaml"
      - sourcePath: "../data/infrastructure-cloudstack/v1beta2/cluster-template-affinity-group-pro.yaml"
      - sourcePath: "../data/infrastructure-cloudstack/v1beta2/cluster-template-affinity-group-anti.yaml"
      - sourcePath: "../data/infrastructure-cloudstack/v1beta2/cluster-template-resource-cleanup.yaml"
      - sourcePath: "../data/infrastructure-cloudstack/v1beta2/cluster-template-second-cluster.yaml"
      - sourcePath: "../data/infrastructure-cloudstack/v1beta2/cluster-template-shared-network-kubevip.yaml"
      - sourcePath: "../data/infrastructure-cloudstack/v1beta2/cluster-template-invalid-disk-offering.yaml"
      - sourcePath: "../data/infrastructure-cloudstack/v1beta2/cluster-template-invalid-disk-offering-size-for-non-customized.yaml"
      - sourcePath: "../data/infrastructure-cloudstack/v1beta2/cluster-template-invalid-disk-offering-size-for-customized.yaml"
      - sourcePath: "../data/infrastructure-cloudstack/v1beta2/cluster-template-disk-offering.yaml"
      - sourcePath: "../data/infrastructure-cloudstack/v1beta2/cluster-template-custom-disk-offering.yaml"
      - sourcePath: "../data/infrastructure-cloudstack/v1beta2/cluster-template-subdomain.yaml"
      - sourcePath: "../data/shared/v1beta1/metadata.yaml"
    versions:
      - name: v1.0.0
        value: ../../../config/default
        contract: v1beta1
        replacements:
          - old: --metrics-bind-addr=localhost:8080
            new: --metrics-bind-addr=:8080
          - old: "--leader-elect"
            new: "--leader-elect\n        - --metrics-bind-addr=:8080"

variables:
  KUBERNETES_VERSION_MANAGEMENT: "v1.20.10"
  KUBERNETES_VERSION: "v1.20.10"
  CNI: "./data/cni/kindnet.yaml"
  IP_FAMILY: "IPv4"
  NODE_DRAIN_TIMEOUT: "60s"

  CLOUDSTACK_FD1_NAME: "fd1"
<<<<<<< HEAD
  CLOUDSTACK_FD1_SECRET_NAME: "myendpoint"
=======
  CLOUDSTACK_FD1_SECRET_NAME: "secret1"
  CLOUDSTACK_FD1_SECRET_NAMESPACE: "default"
>>>>>>> a541d714
  CLOUDSTACK_ZONE_NAME: zone1
  CLOUDSTACK_INVALID_ZONE_NAME: zoneXXXX
  CLOUDSTACK_INVALID_NETWORK_NAME: networkXXXX
  CLOUDSTACK_ACCOUNT_NAME: admin
  CLOUDSTACK_INVALID_ACCOUNT_NAME: accountXXXX
  CLOUDSTACK_DOMAIN_NAME: ROOT
  CLOUDSTACK_INVALID_DOMAIN_NAME: domainXXXX
  CLOUDSTACK_NETWORK_NAME: isolated-for-e2e-1
  CLOUDSTACK_NEW_NETWORK_NAME: isolated-for-e2e-new
  CLOUDSTACK_SHARED_NETWORK_NAME: Shared1
  CLUSTER_ENDPOINT_IP: 172.16.2.199
  CLUSTER_ENDPOINT_IP_2: 172.16.2.198
  CLOUDSTACK_CONTROL_PLANE_MACHINE_OFFERING: "Large Instance"
  CLOUDSTACK_INVALID_CONTROL_PLANE_MACHINE_OFFERING: "OfferingXXXX"
  CLOUDSTACK_IMPOSSIBLE_CONTROL_PLANE_MACHINE_OFFERING: "Impossible Instance"
  CLOUDSTACK_WORKER_MACHINE_OFFERING: "Medium Instance"
  CLOUDSTACK_IMPOSSIBLE_WORKER_MACHINE_OFFERING: "Impossible Instance"
  CLOUDSTACK_TEMPLATE_NAME: kube-v1.20.10/ubuntu-2004
  CLOUDSTACK_INVALID_TEMPLATE_NAME: templateXXXX
  CLOUDSTACK_SSH_KEY_NAME: CAPCKeyPair6

  CLOUDSTACK_INVALID_DISK_OFFERING_NAME: diskOfferingXXXX
  CLOUDSTACK_DISK_OFFERING_NAME: Small
  CLOUDSTACK_CUSTOM_DISK_OFFERING_NAME: Custom
  CLOUDSTACK_DISK_OFFERING_CUSTOM_SIZE: 1
  CLOUDSTACK_DISK_OFFERING_DEVICE: /dev/vdc
  CLOUDSTACK_DISK_OFFERING_FILESYSTEM: ext4
  CLOUDSTACK_DISK_OFFERING_LABEL: my_disk
  CLOUDSTACK_DISK_OFFERING_MOUNT_PATH: /my_disk

  CLOUDSTACK_SUBDOMAIN_PATH: SUBDOMAIN
  CLOUDSTACK_SUBDOMAIN_ACCOUNT_NAME:	SUBDOMAIN-ADMIN

  CONFORMANCE_CONFIGURATION: "./data/kubetest/conformance.yaml"
  CONFORMANCE_WORKER_MACHINE_COUNT: "3"
  CONFORMANCE_CONTROL_PLANE_MACHINE_COUNT: "1"

intervals:
  conformance/wait-control-plane: ["20m", "10s"]
  conformance/wait-worker-nodes: ["20m", "10s"]

  default/wait-errors: ["5m", "10s"]
  default/wait-controllers: ["3m", "10s"]
  default/wait-cluster: ["5m", "10s"]
  default/wait-control-plane: ["20m", "10s"]
  default/wait-worker-nodes: ["20m", "10s"]
  default/wait-delete-cluster: ["20m", "10s"]
  default/wait-machine-remediation: ["20m", "10s"]
  default/wait-machine-upgrade: ["20m", "10s"]

  node-drain/wait-deployment-available: ["3m", "10s"]
  node-drain/wait-control-plane: ["15m", "10s"]
  node-drain/wait-machine-deleted: ["5m", "10s"]

  <|MERGE_RESOLUTION|>--- conflicted
+++ resolved
@@ -113,12 +113,8 @@
   NODE_DRAIN_TIMEOUT: "60s"
 
   CLOUDSTACK_FD1_NAME: "fd1"
-<<<<<<< HEAD
-  CLOUDSTACK_FD1_SECRET_NAME: "myendpoint"
-=======
   CLOUDSTACK_FD1_SECRET_NAME: "secret1"
   CLOUDSTACK_FD1_SECRET_NAMESPACE: "default"
->>>>>>> a541d714
   CLOUDSTACK_ZONE_NAME: zone1
   CLOUDSTACK_INVALID_ZONE_NAME: zoneXXXX
   CLOUDSTACK_INVALID_NETWORK_NAME: networkXXXX
