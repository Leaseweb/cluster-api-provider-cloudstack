--- conflicted
+++ resolved
@@ -61,15 +61,7 @@
 	PublicIPID         string
 	EndPointHost       string
 	EndPointPort       int32
-<<<<<<< HEAD
-	DiskOffering1      = capcv1.CloudStackResourceDiskOffering{
-=======
-	ListDomainsParams  *csapi.ListDomainsParams
-	ListDomainsResp    *csapi.ListDomainsResponse
-	ListAccountsParams *csapi.ListAccountsParams
-	ListAccountsResp   *csapi.ListAccountsResponse
 	DiskOffering       = capcv1.CloudStackResourceDiskOffering{
->>>>>>> 21fbad7a
 		CloudStackResourceIdentifier: capcv1.CloudStackResourceIdentifier{
 			Name: "Small",
 		},
