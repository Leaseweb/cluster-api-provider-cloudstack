/*
Copyright 2022 The Kubernetes Authors.

Licensed under the Apache License, Version 2.0 (the "License");
you may not use this file except in compliance with the License.
You may obtain a copy of the License at

    http://www.apache.org/licenses/LICENSE-2.0

Unless required by applicable law or agreed to in writing, software
distributed under the License is distributed on an "AS IS" BASIS,
WITHOUT WARRANTIES OR CONDITIONS OF ANY KIND, either express or implied.
See the License for the specific language governing permissions and
limitations under the License.
*/

package v1beta3

import (
	"fmt"

	"k8s.io/apimachinery/pkg/api/errors"
	"k8s.io/apimachinery/pkg/runtime"
	"k8s.io/apimachinery/pkg/util/validation"
	"k8s.io/apimachinery/pkg/util/validation/field"
	"sigs.k8s.io/cluster-api-provider-cloudstack/pkg/webhookutil"
	"sigs.k8s.io/cluster-api/util/annotations"
	ctrl "sigs.k8s.io/controller-runtime"
	logf "sigs.k8s.io/controller-runtime/pkg/log"
	"sigs.k8s.io/controller-runtime/pkg/webhook"
	"sigs.k8s.io/controller-runtime/pkg/webhook/admission"
)

// log is for logging in this package.
var cloudstackclusterlog = logf.Log.WithName("cloudstackcluster-resource")

func (r *CloudStackCluster) SetupWebhookWithManager(mgr ctrl.Manager) error {
	return ctrl.NewWebhookManagedBy(mgr).
		For(r).
		Complete()
}

// +kubebuilder:webhook:verbs=create;update,path=/validate-infrastructure-cluster-x-k8s-io-v1beta3-cloudstackcluster,mutating=false,failurePolicy=fail,matchPolicy=Equivalent,groups=infrastructure.cluster.x-k8s.io,resources=cloudstackclusters,versions=v1beta3,name=validation.cloudstackcluster.infrastructure.cluster.x-k8s.io,sideEffects=None,admissionReviewVersions=v1;v1beta1
// +kubebuilder:webhook:verbs=create;update,path=/mutate-infrastructure-cluster-x-k8s-io-v1beta3-cloudstackcluster,mutating=true,failurePolicy=fail,matchPolicy=Equivalent,groups=infrastructure.cluster.x-k8s.io,resources=cloudstackclusters,versions=v1beta3,name=default.cloudstackcluster.infrastructure.cluster.x-k8s.io,sideEffects=None,admissionReviewVersions=v1;v1beta1

var (
	_ webhook.Defaulter = &CloudStackCluster{}
	_ webhook.Validator = &CloudStackCluster{}
)

// Default implements webhook.Defaulter so a webhook will be registered for the type
func (r *CloudStackCluster) Default() {
	cloudstackclusterlog.V(1).Info("entered api default setting webhook", "api resource name", r.Name)
	// No defaulted values supported yet.
}

// ValidateCreate implements webhook.Validator so a webhook will be registered for the type
func (r *CloudStackCluster) ValidateCreate() (admission.Warnings, error) {
	cloudstackclusterlog.V(1).Info("entered validate create webhook", "api resource name", r.Name)

	var errorList field.ErrorList

	// Require FailureDomains and their respective sub-fields.
	if len(r.Spec.FailureDomains) == 0 {
		errorList = append(errorList, field.Required(field.NewPath("spec", "FailureDomains"), "FailureDomains"))
	} else {
		for _, fdSpec := range r.Spec.FailureDomains { // Require failureDomain names meet k8s qualified name spec.
			for _, errMsg := range validation.IsDNS1123Subdomain(fdSpec.Name) {
				errorList = append(errorList, field.Invalid(
					field.NewPath("spec", "failureDomains", "name"), fdSpec.Name, errMsg))
			}
			if fdSpec.Zone.Network.Name == "" && fdSpec.Zone.Network.ID == "" {
				errorList = append(errorList, field.Required(
					field.NewPath("spec", "failureDomains", "Zone", "Network"),
					"each Zone requires a Network specification"))
			}
			if fdSpec.ACSEndpoint.Name == "" || fdSpec.ACSEndpoint.Namespace == "" {
				errorList = append(errorList, field.Required(
					field.NewPath("spec", "failureDomains", "ACSEndpoint"),
					"Name and Namespace are required"))
			}
		}
	}

	return nil, webhookutil.AggregateObjErrors(r.GroupVersionKind().GroupKind(), r.Name, errorList)
}

// ValidateUpdate implements webhook.Validator so a webhook will be registered for the type
func (r *CloudStackCluster) ValidateUpdate(old runtime.Object) (admission.Warnings, error) {
	cloudstackclusterlog.V(1).Info("entered validate update webhook", "api resource name", r.Name)

	spec := r.Spec

	oldCluster, ok := old.(*CloudStackCluster)
	if !ok {
		return nil, errors.NewBadRequest(fmt.Sprintf("expected a CloudStackCluster but got a %T", old))
	}
	oldSpec := oldCluster.Spec

	errorList := field.ErrorList(nil)

	if err := ValidateFailureDomainUpdates(oldSpec.FailureDomains, spec.FailureDomains); err != nil {
		errorList = append(errorList, err)
	}

	if oldSpec.ControlPlaneEndpoint.Host != "" { // Need to allow one time endpoint setting via CAPC cluster controller.
		errorList = webhookutil.EnsureEqualStrings(
			spec.ControlPlaneEndpoint.Host, oldSpec.ControlPlaneEndpoint.Host, "controlplaneendpoint.host", errorList)
		errorList = webhookutil.EnsureEqualStrings(
			string(spec.ControlPlaneEndpoint.Port), string(oldSpec.ControlPlaneEndpoint.Port),
			"controlplaneendpoint.port", errorList)
	}

	if annotations.IsExternallyManaged(oldCluster) && !annotations.IsExternallyManaged(r) {
		errorList = append(errorList,
			field.Forbidden(field.NewPath("metadata", "annotations"),
				"removal of externally managed (managed-by) annotation is not allowed"),
		)
	}

<<<<<<< HEAD
	return webhookutil.AggregateObjErrors(r.GroupVersionKind().GroupKind(), r.Name, errorList)
=======
	return nil, webhookutil.AggregateObjErrors(r.GroupVersionKind().GroupKind(), r.Name, errorList)
>>>>>>> 6189e5fd
}

// ValidateFailureDomainUpdates verifies that at least one failure domain has not been deleted, and
// failure domains that are held over have not been modified.
func ValidateFailureDomainUpdates(oldFDs, newFDs []CloudStackFailureDomainSpec) *field.Error {
	newFDsByName := map[string]CloudStackFailureDomainSpec{}
	for _, newFD := range newFDs {
		newFDsByName[newFD.Name] = newFD
	}

	atLeastOneRemains := false
	for _, oldFD := range oldFDs {
		if newFD, present := newFDsByName[oldFD.Name]; present {
			atLeastOneRemains = true
			if !FailureDomainsEqual(newFD, oldFD) {
				return field.Forbidden(field.NewPath("spec", "FailureDomains"),
					fmt.Sprintf("Cannot change FailureDomain %s", oldFD.Name))
			}
		}
	}
	if !atLeastOneRemains {
		return field.Forbidden(field.NewPath("spec", "FailureDomains"), "At least one FailureDomain must be unchanged on update.")
	}
	return nil
}

// FailureDomainsEqual is a manual deep equal on failure domains.
func FailureDomainsEqual(fd1, fd2 CloudStackFailureDomainSpec) bool {
	return fd1.Name == fd2.Name &&
		fd1.ACSEndpoint == fd2.ACSEndpoint &&
		fd1.Account == fd2.Account &&
		fd1.Domain == fd2.Domain &&
		fd1.Zone.Name == fd2.Zone.Name &&
		fd1.Zone.ID == fd2.Zone.ID &&
		fd1.Zone.Network.Name == fd2.Zone.Network.Name &&
		fd1.Zone.Network.ID == fd2.Zone.Network.ID &&
		fd1.Zone.Network.Type == fd2.Zone.Network.Type
}

// ValidateDelete implements webhook.Validator so a webhook will be registered for the type
func (r *CloudStackCluster) ValidateDelete() (admission.Warnings, error) {
	cloudstackclusterlog.V(1).Info("entered validate delete webhook", "api resource name", r.Name)
	// No deletion validations.  Deletion webhook not enabled.
	return nil, nil
}<|MERGE_RESOLUTION|>--- conflicted
+++ resolved
@@ -118,11 +118,7 @@
 		)
 	}
 
-<<<<<<< HEAD
-	return webhookutil.AggregateObjErrors(r.GroupVersionKind().GroupKind(), r.Name, errorList)
-=======
 	return nil, webhookutil.AggregateObjErrors(r.GroupVersionKind().GroupKind(), r.Name, errorList)
->>>>>>> 6189e5fd
 }
 
 // ValidateFailureDomainUpdates verifies that at least one failure domain has not been deleted, and
