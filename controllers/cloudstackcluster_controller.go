/*
Copyright 2022 The Kubernetes Authors.

Licensed under the Apache License, Version 2.0 (the "License");
you may not use this file except in compliance with the License.
You may obtain a copy of the License at

    http://www.apache.org/licenses/LICENSE-2.0

Unless required by applicable law or agreed to in writing, software
distributed under the License is distributed on an "AS IS" BASIS,
WITHOUT WARRANTIES OR CONDITIONS OF ANY KIND, either express or implied.
See the License for the specific language governing permissions and
limitations under the License.
*/

package controllers

import (
	"context"
	"fmt"
	"reflect"

	"github.com/pkg/errors"
	ctrl "sigs.k8s.io/controller-runtime"
<<<<<<< HEAD
	"sigs.k8s.io/controller-runtime/pkg/client"
=======
	"sigs.k8s.io/controller-runtime/pkg/builder"
>>>>>>> 6189e5fd
	"sigs.k8s.io/controller-runtime/pkg/controller"
	"sigs.k8s.io/controller-runtime/pkg/controller/controllerutil"
	"sigs.k8s.io/controller-runtime/pkg/event"
	"sigs.k8s.io/controller-runtime/pkg/handler"
	"sigs.k8s.io/controller-runtime/pkg/predicate"
<<<<<<< HEAD
	"sigs.k8s.io/controller-runtime/pkg/reconcile"
	"sigs.k8s.io/controller-runtime/pkg/source"
=======
>>>>>>> 6189e5fd

	infrav1 "sigs.k8s.io/cluster-api-provider-cloudstack/api/v1beta3"
	csCtrlrUtils "sigs.k8s.io/cluster-api-provider-cloudstack/controllers/utils"
	clusterv1 "sigs.k8s.io/cluster-api/api/v1beta1"
	"sigs.k8s.io/cluster-api/util"
	"sigs.k8s.io/cluster-api/util/annotations"
	"sigs.k8s.io/cluster-api/util/predicates"
)

// RBAC permissions used in all reconcilers. Events and Secrets.
// "" empty string as the api group indicates core kubernetes objects. "*" indicates all objects.
// +kubebuilder:rbac:groups="",resources=secrets;,verbs=get;list;watch
// +kubebuilder:rbac:groups="",resources=configmaps;,verbs=get;list;watch
// +kubebuilder:rbac:groups="",resources=events,verbs=get;list;watch;create;update;patch

// RBAC permissions for CloudStackCluster.
// +kubebuilder:rbac:groups=infrastructure.cluster.x-k8s.io,resources=cloudstackclusters,verbs=get;list;watch;create;update;patch;delete
// +kubebuilder:rbac:groups=infrastructure.cluster.x-k8s.io,resources=cloudstackclusters/status,verbs=create;get;update;patch
// +kubebuilder:rbac:groups=infrastructure.cluster.x-k8s.io,resources=cloudstackclusters/finalizers,verbs=update
// +kubebuilder:rbac:groups=cluster.x-k8s.io,resources=clusters;clusters/status,verbs=get;list;watch

// CloudStackClusterReconciliationRunner is a ReconciliationRunner with extensions specific to CloudStackClusters.
// The runner does the actual reconciliation.
type CloudStackClusterReconciliationRunner struct {
	*csCtrlrUtils.ReconciliationRunner
	FailureDomains        *infrav1.CloudStackFailureDomainList
	ReconciliationSubject *infrav1.CloudStackCluster
}

// CloudStackClusterReconciler is the k8s controller manager's interface to reconcile a CloudStackCluster.
// This is primarily to adapt to k8s.
type CloudStackClusterReconciler struct {
	csCtrlrUtils.ReconcilerBase
}

// Initialize a new CloudStackCluster reconciliation runner with concrete types and initialized member fields.
func NewCSClusterReconciliationRunner() *CloudStackClusterReconciliationRunner {
	// Set concrete type and init pointers.
	r := &CloudStackClusterReconciliationRunner{ReconciliationSubject: &infrav1.CloudStackCluster{}}
	r.FailureDomains = &infrav1.CloudStackFailureDomainList{}
	// Setup the base runner. Initializes pointers and links reconciliation methods.
	r.ReconciliationRunner = csCtrlrUtils.NewRunner(r, r.ReconciliationSubject, "CloudStackCluster")
	// For the CloudStackCluster, the ReconciliationSubject is the CSCluster
	// Have to do after or the setup method will overwrite the link.
	r.CSCluster = r.ReconciliationSubject

	return r
}

// Reconcile is the method k8s will call upon a reconciliation request.
func (reconciler *CloudStackClusterReconciler) Reconcile(ctx context.Context, req ctrl.Request) (retRes ctrl.Result, retErr error) {
	return NewCSClusterReconciliationRunner().
		UsingBaseReconciler(reconciler.ReconcilerBase).
		ForRequest(req).
		WithRequestCtx(ctx).
		RunBaseReconciliationStages()
}

// Reconcile actually reconciles the CloudStackCluster.
func (r *CloudStackClusterReconciliationRunner) Reconcile() (res ctrl.Result, reterr error) {
	return r.RunReconciliationStages(
		r.SetFailureDomainsStatusMap,
		r.CreateFailureDomains(r.ReconciliationSubject.Spec.FailureDomains),
		r.GetFailureDomains(r.FailureDomains),
		r.RemoveExtraneousFailureDomains(r.FailureDomains),
		r.VerifyFailureDomainCRDs,
		r.SetReady)
}

// SetReady adds a finalizer and sets the cluster status to ready.
func (r *CloudStackClusterReconciliationRunner) SetReady() (ctrl.Result, error) {
	controllerutil.AddFinalizer(r.ReconciliationSubject, infrav1.ClusterFinalizer)
	r.ReconciliationSubject.Status.Ready = true
	return ctrl.Result{}, nil
}

// VerifyFailureDomainCRDs verifies the FailureDomains found match against those requested.
func (r *CloudStackClusterReconciliationRunner) VerifyFailureDomainCRDs() (ctrl.Result, error) {
	// Check that all required failure domains are present and ready.
	for _, requiredFdSpec := range r.ReconciliationSubject.Spec.FailureDomains {
		found := false
		for _, fd := range r.FailureDomains.Items {
			if requiredFdSpec.Name == fd.Spec.Name {
				found = true
				if !fd.Status.Ready {
					return r.RequeueWithMessage(fmt.Sprintf("Required FailureDomain %s not ready, requeueing.", fd.Spec.Name))
				}
				break
			}
		}
		if !found {
			return r.RequeueWithMessage(fmt.Sprintf("Required FailureDomain %s not found, requeueing.", requiredFdSpec.Name))
		}
	}
	return ctrl.Result{}, nil
}

// SetFailureDomainsStatusMap sets failure domains in CloudStackCluster status to be used for CAPI machine placement.
func (r *CloudStackClusterReconciliationRunner) SetFailureDomainsStatusMap() (ctrl.Result, error) {
	r.ReconciliationSubject.Status.FailureDomains = clusterv1.FailureDomains{}
	for _, fdSpec := range r.ReconciliationSubject.Spec.FailureDomains {
		metaHashName := infrav1.FailureDomainHashedMetaName(fdSpec.Name, r.CAPICluster.Name)
		r.ReconciliationSubject.Status.FailureDomains[fdSpec.Name] = clusterv1.FailureDomainSpec{
			ControlPlane: true, Attributes: map[string]string{"MetaHashName": metaHashName},
		}
	}
	return ctrl.Result{}, nil
}

// ReconcileDelete cleans up resources used by the cluster and finally removes the CloudStackCluster's finalizers.
func (r *CloudStackClusterReconciliationRunner) ReconcileDelete() (ctrl.Result, error) {
	r.Log.Info("Deleting CloudStackCluster.")
	if res, err := r.GetFailureDomains(r.FailureDomains)(); r.ShouldReturn(res, err) {
		return res, err
	}
	if len(r.FailureDomains.Items) > 0 {
		for idx := range r.FailureDomains.Items {
			if err := r.K8sClient.Delete(r.RequestCtx, &r.FailureDomains.Items[idx]); err != nil {
				return ctrl.Result{}, err
			}
		}
		return r.RequeueWithMessage("Child FailureDomains still present, requeueing.")
	}
	controllerutil.RemoveFinalizer(r.ReconciliationSubject, infrav1.ClusterFinalizer)
	return ctrl.Result{}, nil
}

// Called in main, this registers the cluster reconciler to the CAPI controller manager.
func (reconciler *CloudStackClusterReconciler) SetupWithManager(ctx context.Context, mgr ctrl.Manager, opts controller.Options) error {
	err := ctrl.NewControllerManagedBy(mgr).
		WithOptions(opts).
		For(&infrav1.CloudStackCluster{}).
		WithEventFilter(predicates.ResourceNotPausedAndHasFilterLabel(ctrl.LoggerFrom(ctx), reconciler.WatchFilterValue)).
		WithEventFilter(
			predicate.Funcs{
				UpdateFunc: func(e event.UpdateEvent) bool {
					// Avoid reconciling if the event triggering the reconciliation is related to incremental status updates
					// for CloudStackCluster resources only
					if _, ok := e.ObjectOld.(*infrav1.CloudStackCluster); !ok {
						return true
					}

					oldCluster := e.ObjectOld.(*infrav1.CloudStackCluster).DeepCopy()
					newCluster := e.ObjectNew.(*infrav1.CloudStackCluster).DeepCopy()
					// Ignore resource version because they are unique
					oldCluster.ObjectMeta.ResourceVersion = ""
					newCluster.ObjectMeta.ResourceVersion = ""
					// Ignore incremental status updates
					oldCluster.Status = infrav1.CloudStackClusterStatus{}
					newCluster.Status = infrav1.CloudStackClusterStatus{}

					return !reflect.DeepEqual(oldCluster, newCluster)
				},
			},
		).
<<<<<<< HEAD
		WithEventFilter(predicates.ResourceIsNotExternallyManaged(log)).
		Build(reconciler)
=======
		Watches(
			&clusterv1.Cluster{},
			handler.EnqueueRequestsFromMapFunc(util.ClusterToInfrastructureMapFunc(ctx, infrav1.GroupVersion.WithKind("CloudStackCluster"), mgr.GetClient(), &infrav1.CloudStackCluster{})),
			builder.WithPredicates(
				predicates.ClusterUnpaused(ctrl.LoggerFrom(ctx)),
			),
		).
		WithEventFilter(predicates.ResourceIsNotExternallyManaged(ctrl.LoggerFrom(ctx))).
		Complete(reconciler)
>>>>>>> 6189e5fd
	if err != nil {
		return errors.Wrap(err, "failed setting up with a controller manager")
	}
<<<<<<< HEAD

	// Add a watch on CAPI Cluster objects for unpause and ready events.
	clusterToInfraFn := util.ClusterToInfrastructureMapFunc(ctx, infrav1.GroupVersion.WithKind("CloudStackCluster"), mgr.GetClient(), &infrav1.CloudStackCluster{})
	if err = controller.Watch(
		&source.Kind{Type: &clusterv1.Cluster{}},
		handler.EnqueueRequestsFromMapFunc(func(o client.Object) []reconcile.Request {
			requests := clusterToInfraFn(o)
			if requests == nil {
				return nil
			}

			c := &infrav1.CloudStackCluster{}
			if err := reconciler.K8sClient.Get(ctx, requests[0].NamespacedName, c); err != nil {
				log.V(4).Error(err, "Failed to get CloudStack cluster")
				return nil
			}

			if annotations.IsExternallyManaged(c) {
				log.V(4).Info("CloudStackCluster is externally managed, skipping mapping")
				return nil
			}
			return requests
		}),
		predicates.ClusterUnpaused(log),
	); err != nil {
		return errors.Wrap(err, "building CloudStackCluster controller")
	}

=======
>>>>>>> 6189e5fd
	return nil
}<|MERGE_RESOLUTION|>--- conflicted
+++ resolved
@@ -23,27 +23,17 @@
 
 	"github.com/pkg/errors"
 	ctrl "sigs.k8s.io/controller-runtime"
-<<<<<<< HEAD
-	"sigs.k8s.io/controller-runtime/pkg/client"
-=======
 	"sigs.k8s.io/controller-runtime/pkg/builder"
->>>>>>> 6189e5fd
 	"sigs.k8s.io/controller-runtime/pkg/controller"
 	"sigs.k8s.io/controller-runtime/pkg/controller/controllerutil"
 	"sigs.k8s.io/controller-runtime/pkg/event"
 	"sigs.k8s.io/controller-runtime/pkg/handler"
 	"sigs.k8s.io/controller-runtime/pkg/predicate"
-<<<<<<< HEAD
-	"sigs.k8s.io/controller-runtime/pkg/reconcile"
-	"sigs.k8s.io/controller-runtime/pkg/source"
-=======
->>>>>>> 6189e5fd
 
 	infrav1 "sigs.k8s.io/cluster-api-provider-cloudstack/api/v1beta3"
 	csCtrlrUtils "sigs.k8s.io/cluster-api-provider-cloudstack/controllers/utils"
 	clusterv1 "sigs.k8s.io/cluster-api/api/v1beta1"
 	"sigs.k8s.io/cluster-api/util"
-	"sigs.k8s.io/cluster-api/util/annotations"
 	"sigs.k8s.io/cluster-api/util/predicates"
 )
 
@@ -193,10 +183,6 @@
 				},
 			},
 		).
-<<<<<<< HEAD
-		WithEventFilter(predicates.ResourceIsNotExternallyManaged(log)).
-		Build(reconciler)
-=======
 		Watches(
 			&clusterv1.Cluster{},
 			handler.EnqueueRequestsFromMapFunc(util.ClusterToInfrastructureMapFunc(ctx, infrav1.GroupVersion.WithKind("CloudStackCluster"), mgr.GetClient(), &infrav1.CloudStackCluster{})),
@@ -206,40 +192,8 @@
 		).
 		WithEventFilter(predicates.ResourceIsNotExternallyManaged(ctrl.LoggerFrom(ctx))).
 		Complete(reconciler)
->>>>>>> 6189e5fd
 	if err != nil {
 		return errors.Wrap(err, "failed setting up with a controller manager")
 	}
-<<<<<<< HEAD
-
-	// Add a watch on CAPI Cluster objects for unpause and ready events.
-	clusterToInfraFn := util.ClusterToInfrastructureMapFunc(ctx, infrav1.GroupVersion.WithKind("CloudStackCluster"), mgr.GetClient(), &infrav1.CloudStackCluster{})
-	if err = controller.Watch(
-		&source.Kind{Type: &clusterv1.Cluster{}},
-		handler.EnqueueRequestsFromMapFunc(func(o client.Object) []reconcile.Request {
-			requests := clusterToInfraFn(o)
-			if requests == nil {
-				return nil
-			}
-
-			c := &infrav1.CloudStackCluster{}
-			if err := reconciler.K8sClient.Get(ctx, requests[0].NamespacedName, c); err != nil {
-				log.V(4).Error(err, "Failed to get CloudStack cluster")
-				return nil
-			}
-
-			if annotations.IsExternallyManaged(c) {
-				log.V(4).Info("CloudStackCluster is externally managed, skipping mapping")
-				return nil
-			}
-			return requests
-		}),
-		predicates.ClusterUnpaused(log),
-	); err != nil {
-		return errors.Wrap(err, "building CloudStackCluster controller")
-	}
-
-=======
->>>>>>> 6189e5fd
 	return nil
 }